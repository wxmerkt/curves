--- conflicted
+++ resolved
@@ -138,11 +138,7 @@
     }
     for(int i =0;i<points.cols();++i)
     {
-<<<<<<< HEAD
-        res.push_back(pair_point_tangent_t(points.col(i), tangents.col(i)));
-=======
-      res.push_back(pair_point_tangent_t(tangents.col(i), tangents.col(i)));
->>>>>>> b6633721
+      res.push_back(pair_point_tangent_t(points.col(i), tangents.col(i)));
     }
     return res;
   }
